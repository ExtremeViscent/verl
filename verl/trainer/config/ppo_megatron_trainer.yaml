--- conflicted
+++ resolved
@@ -150,12 +150,9 @@
   project_name: verl_examples
   experiment_name: gsm8k
   logger: ['console', 'wandb']
-<<<<<<< HEAD
   nnodes: 2
-=======
   val_generations_to_log_to_wandb: 0
   nnodes: 1
->>>>>>> 77f065ea
   n_gpus_per_node: 8
   save_freq: -1
   # auto: find the last ckpt to resume. If can't find, start from scratch
