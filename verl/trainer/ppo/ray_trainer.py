--- conflicted
+++ resolved
@@ -39,9 +39,9 @@
 from verl.utils.seqlen_balancing import get_seqlen_balanced_partitions, log_seqlen_unbalance
 from verl.utils.checkpoint.checkpoint_manager import find_latest_ckpt_path
 from verl.utils.dataset.rl_dataset import RLHFDataset, collate_fn
+
 from torch.utils.data import RandomSampler, SequentialSampler
 from torchdata.stateful_dataloader import StatefulDataLoader
-
 
 WorkerType = Type[Worker]
 
@@ -527,20 +527,12 @@
         else:
             sampler = SequentialSampler(data_source=self.train_dataset)
 
-<<<<<<< HEAD
-        self.train_dataloader = DataLoader(dataset=self.train_dataset,
-                                           batch_size=macro_batch_size,
-                                           drop_last=True,
-                                           collate_fn=collate_fn,
-                                           sampler=sampler)
-=======
         self.train_dataloader = StatefulDataLoader(dataset=self.train_dataset,
-                                                   batch_size=self.config.data.train_batch_size,
+                                                   batch_size=macro_batch_size,
                                                    num_workers=8,
                                                    drop_last=True,
                                                    collate_fn=collate_fn,
                                                    sampler=sampler)
->>>>>>> 03e0efaa
 
         self.val_dataset = RLHFDataset(parquet_files=self.config.data.val_files,
                                        tokenizer=self.tokenizer,
@@ -924,7 +916,6 @@
             print('n_groups is set to 1 without group shuffle')
 
         for epoch in range(self.config.trainer.total_epochs):
-<<<<<<< HEAD
             for macro_batch_dict in self.train_dataloader:
                 macro_batch: DataProto = DataProto.from_single_dict(macro_batch_dict)
                 gids = torch.arange(macro_batch.batch['input_ids'].size(0))
@@ -1078,153 +1069,4 @@
                                 (self.global_steps - 1) % self.config.trainer.save_freq != 0:
                             with _timer('save_checkpoint', timing_raw):
                                 self._save_checkpoint()
-                        return
-=======
-            for batch_dict in self.train_dataloader:
-                metrics = {}
-                timing_raw = {}
-
-                batch: DataProto = DataProto.from_single_dict(batch_dict)
-
-                # pop those keys for generation
-                if 'multi_modal_inputs' in batch.non_tensor_batch.keys():
-                    gen_batch = batch.pop(
-                        batch_keys=['input_ids', 'attention_mask', 'position_ids'],
-                        non_tensor_batch_keys=['raw_prompt_ids', 'multi_modal_data', 'multi_modal_inputs'],
-                    )
-                else:
-                    gen_batch = batch.pop(
-                        batch_keys=['input_ids', 'attention_mask', 'position_ids'],
-                        non_tensor_batch_keys=['raw_prompt_ids'],
-                    )
-
-                with _timer('step', timing_raw):
-                    # generate a batch
-                    with _timer('gen', timing_raw):
-                        gen_batch_output = self.actor_rollout_wg.generate_sequences(gen_batch)
-
-                    if self.config.algorithm.adv_estimator == AdvantageEstimator.REMAX:
-                        with _timer('gen_max', timing_raw):
-                            gen_baseline_batch = deepcopy(gen_batch)
-                            gen_baseline_batch.meta_info['do_sample'] = False
-                            gen_baseline_output = self.actor_rollout_wg.generate_sequences(gen_baseline_batch)
-
-                            batch = batch.union(gen_baseline_output)
-                            reward_baseline_tensor = self.reward_fn(batch)
-                            reward_baseline_tensor = reward_baseline_tensor.sum(dim=-1)
-
-                            batch.pop(batch_keys=list(gen_baseline_output.batch.keys()))
-
-                            batch.batch['reward_baselines'] = reward_baseline_tensor
-
-                            del gen_baseline_batch, gen_baseline_output
-
-                    batch.non_tensor_batch['uid'] = np.array([str(uuid.uuid4()) for _ in range(len(batch.batch))],
-                                                             dtype=object)
-                    # repeat to align with repeated responses in rollout
-                    batch = batch.repeat(repeat_times=self.config.actor_rollout_ref.rollout.n, interleave=True)
-                    batch = batch.union(gen_batch_output)
-
-                    # balance the number of valid tokens on each dp rank.
-                    # Note that this breaks the order of data inside the batch.
-                    # Please take care when you implement group based adv computation such as GRPO and rloo
-                    self._balance_batch(batch, metrics=metrics)
-
-                    # compute global_valid tokens
-                    batch.meta_info['global_token_num'] = torch.sum(batch.batch['attention_mask'], dim=-1).tolist()
-
-                    # recompute old_log_probs
-                    with _timer('old_log_prob', timing_raw):
-                        old_log_prob = self.actor_rollout_wg.compute_log_prob(batch)
-                        batch = batch.union(old_log_prob)
-
-                    if self.use_reference_policy:
-                        # compute reference log_prob
-                        with _timer('ref', timing_raw):
-                            ref_log_prob = self.ref_policy_wg.compute_ref_log_prob(batch)
-                            batch = batch.union(ref_log_prob)
-
-                    # compute values
-                    if self.use_critic:
-                        with _timer('values', timing_raw):
-                            values = self.critic_wg.compute_values(batch)
-                            batch = batch.union(values)
-
-                    with _timer('adv', timing_raw):
-                        # compute scores. Support both model and function-based.
-                        # We first compute the scores using reward model. Then, we call reward_fn to combine
-                        # the results from reward model and rule-based results.
-                        if self.use_rm:
-                            # we first compute reward model score
-                            reward_tensor = self.rm_wg.compute_rm_score(batch)
-                            batch = batch.union(reward_tensor)
-
-                        # we combine with rule-based rm
-                        reward_tensor = self.reward_fn(batch)
-                        batch.batch['token_level_scores'] = reward_tensor
-
-                        # compute rewards. apply_kl_penalty if available
-                        if not self.config.actor_rollout_ref.actor.get('use_kl_loss', False):
-                            batch, kl_metrics = apply_kl_penalty(batch,
-                                                                 kl_ctrl=self.kl_ctrl,
-                                                                 kl_penalty=self.config.algorithm.kl_penalty)
-                            metrics.update(kl_metrics)
-                        else:
-                            batch.batch['token_level_rewards'] = batch.batch['token_level_scores']
-
-                        # compute advantages, executed on the driver process
-                        batch = compute_advantage(batch,
-                                                  adv_estimator=self.config.algorithm.adv_estimator,
-                                                  gamma=self.config.algorithm.gamma,
-                                                  lam=self.config.algorithm.lam,
-                                                  num_repeat=self.config.actor_rollout_ref.rollout.n)
-
-                    # update critic
-                    if self.use_critic:
-                        with _timer('update_critic', timing_raw):
-                            critic_output = self.critic_wg.update_critic(batch)
-                        critic_output_metrics = reduce_metrics(critic_output.meta_info['metrics'])
-                        metrics.update(critic_output_metrics)
-
-                    # implement critic warmup
-                    if self.config.trainer.critic_warmup <= self.global_steps:
-                        # update actor
-                        with _timer('update_actor', timing_raw):
-                            actor_output = self.actor_rollout_wg.update_actor(batch)
-                        actor_output_metrics = reduce_metrics(actor_output.meta_info['metrics'])
-                        metrics.update(actor_output_metrics)
-
-                    # validate
-                    if self.val_reward_fn is not None and self.config.trainer.test_freq > 0 and \
-                        self.global_steps % self.config.trainer.test_freq == 0:
-                        with _timer('testing', timing_raw):
-                            val_metrics: dict = self._validate()
-                        metrics.update(val_metrics)
-
-                    if self.config.trainer.save_freq > 0 and \
-                            self.global_steps % self.config.trainer.save_freq == 0:
-                        with _timer('save_checkpoint', timing_raw):
-                            self._save_checkpoint()
-
-                # collect metrics
-                metrics.update(compute_data_metrics(batch=batch, use_critic=self.use_critic))
-                metrics.update(compute_timing_metrics(batch=batch, timing_raw=timing_raw))
-
-                # TODO: make a canonical logger that supports various backend
-                logger.log(data=metrics, step=self.global_steps)
-
-                self.global_steps += 1
-
-                if self.global_steps >= self.total_training_steps:
-
-                    # perform validation after training
-                    if self.val_reward_fn is not None:
-                        val_metrics = self._validate()
-                        pprint(f'Final validation metrics: {val_metrics}')
-                        logger.log(data=val_metrics, step=self.global_steps)
-                    if self.config.trainer.save_freq > 0 and \
-                            (self.global_steps - 1) % self.config.trainer.save_freq != 0:
-                        with _timer('save_checkpoint', timing_raw):
-                            self._save_checkpoint()
-                    return
->>>>>>> 03e0efaa
+                        return